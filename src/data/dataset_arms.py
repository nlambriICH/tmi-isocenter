--- conflicted
+++ resolved
@@ -23,28 +23,17 @@
         """
         Initialize the `DatasetArms` class.
 
-<<<<<<< HEAD
         This constructor initializes the class and filters the dataset to work only with entries where isocenters
         are positioned on the arms. Thus it changes the regression head's dimension.
-=======
-        This constructor initializes the class and filters the dataset to keep only patients
-        with isocenters on the arms.
-
-        Args:
-            output (int): Dimension of the regression head output.
->>>>>>> e3620fdb
 
         Notes:
             - The default output dimension is 30, which is the minimum number of parameters
             for the model with 90 degrees pelvis collimator angle.
             - For the the model with 5 and 355 degrees pelvis collimator angle the minimum output dimension is 24.
         """
-<<<<<<< HEAD
         self.output = OUTPUT_DIM
-=======
->>>>>>> e3620fdb
         super().__init__()
-        self.output = output
+
         iso_on_arms = self.df_patient_info.IsocenterOnArms.to_numpy(dtype=bool)
         self.df_patient_info = self.df_patient_info.iloc[iso_on_arms]
 
@@ -153,14 +142,9 @@
                 19,
             ]
 
-<<<<<<< HEAD
             if (
                 COLL_5_355
             ):  # additional unused Jaws' values due to leg fields symmetries
-=======
-            # Additional unused Jaws' values due to pelvic fields symmetry
-            if self.output == 19:
->>>>>>> e3620fdb
                 for z in range(4):
                     unique_X_idx.remove(
                         z
